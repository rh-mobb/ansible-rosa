#!/usr/bin/env python

# Copyright 2023 Paul Czarkowski <pczarkow@redhat.com>

# Licensed under the Apache License, Version 2.0 (the "License");
# you may not use this file except in compliance with the License.
# You may obtain a copy of the License at

#     http://www.apache.org/licenses/LICENSE-2.0

# Unless required by applicable law or agreed to in writing, software
# distributed under the License is distributed on an "AS IS" BASIS,
# WITHOUT WARRANTIES OR CONDITIONS OF ANY KIND, either express or implied.
# See the License for the specific language governing permissions and
# limitations under the License.

from __future__ import (absolute_import, division, print_function)

__metaclass__ = type

import ocm_client
from ocm_client.rest import ApiException
import os
from pathlib import Path
import json
import requests

# from botocore.exceptions import BotoCoreError
# from botocore.exceptions import ClientError
import boto3
# except ImportError:
#     pass  # Handled by AnsibleAWSModule

OCM_HOST = "https://api.openshift.com"

DEFAULT_COMPUTE_NODES_MULTI_AZ = 3
DEFAULT_COMPUTE_NODES_SINGLE_AZ = 2

# TODO get these from OCM API, vs hard coding them.
OPERATOR_ROLES_CLASSIC = [
    dict(
        name = "cloud-credential-operator-iam-ro-creds",
        namespace = "openshift-cloud-credential-operator",
    ),
    dict(
        name = "installer-cloud-credentials",
        namespace = "openshift-image-registry",
    ),
    dict(
        name = "cloud-credentials",
        namespace = "openshift-ingress-operator",
    ),
    dict(
        name = "ebs-cloud-credentials",
        namespace = "openshift-cluster-csi-drivers",
    ),
    dict(
        name = "cloud-credentials",
        namespace = "openshift-cloud-network-config-controller",
    ),
    dict(
        name = "aws-cloud-credentials",
        namespace = "openshift-machine-api",
    ),
]

OPERATOR_ROLES_HCP = [
    dict(
        name = "ebs-cloud-credentials",
        namespace = "openshift-cluster-csi-drivers",
    ),
    dict(
        name = "cloud-credentials",
        namespace = "openshift-cloud-network-config-controller",
    ),
    dict(
        name = "kube-controller-manager",
        namespace = "kube-system",

    ),
    dict(
        name = "capa-controller-manager",
        namespace = "kube-system",

    ),
    dict(
        name = "control-plane-operator",
        namespace = "kube-system",

    ),
    dict(
        name = "kms-provider",
        namespace = "kube-system",

    ),
    dict(
        name = "installer-cloud-credentials",
        namespace = "openshift-image-registry",
    ),
    dict(
        name = "cloud-credentials",
        namespace = "openshift-ingress-operator",
    ),
]


def find_ocm_config():
    OCM_CONFIG_LOCATIONS = [
        "Library/Application Support/ocm/ocm.json",
        ".config/ocm/ocm.json"
    ]
    config = os.getenv('OCM_JSON', None)
    home_directory = Path.home()
    msg = "Looking for OCM config\n"
    msg += "Home is {}\n".format(home_directory)
    if not config:
        for config_file in OCM_CONFIG_LOCATIONS:
            check = os.path.join(home_directory, config_file)
            msg += "  Checking for {}\n".format(check)
            if os.path.isfile(check):
                return check
    if config:
        return config
    else:
        msg += "Could not find OCM config file. Ensure you have run `rosa login` and try again."
        err = Exception(msg)
        raise err


def rosa_creator_arn():
    # aws sts get-caller-identity
    client = boto3.client("sts")
    return client.get_caller_identity()["Arn"]

def rosa_compute_nodes(params):
    # return the minimum count for autoscaling if it is set otherwise
    # default to a generic workflow
    if params['enable_autoscaling']:
        if params['min_replicas']:
            return params['min_replicas']
    
    # return the generic compute node count if set
    if params['compute_nodes']:
        return params['compute_nodes']

    # set defaults for multi-az versus single az
    if params['multi_az']:
        return DEFAULT_COMPUTE_NODES_MULTI_AZ
    
    return DEFAULT_COMPUTE_NODES_SINGLE_AZ

def getAvailibilityZoneForSubnets(subnet_ids, region):
    if type(subnet_ids) is str:
        subnet_ids = subnet_ids.join(',')
    if type(subnet_ids) is list:
        if len(subnet_ids) == 0:
            return None
    availability_zones = []
    try:
        # Create a Boto3 EC2 client
        ec2_client = boto3.client('ec2', region_name=region)
        # Describe the subnet using the subnet_id
        response = ec2_client.describe_subnets(SubnetIds=subnet_ids)
        # Extract the availability zone from the response
        for az in response['Subnets']:
            if az['AvailabilityZone'] not in availability_zones:
                availability_zones.append(az['AvailabilityZone'])
    except Exception as e:
        print(f"Error: {e}")
        return None, e
    return availability_zones, None

def populateOperatorRoles(prefix, account_id, hcp):
    source_roles = OPERATOR_ROLES_HCP if hcp else OPERATOR_ROLES_CLASSIC
    #rosa sts kms is rosa classic
    # used later for 'rosa create operator-roles -c $ROSA_CLUSTER_NAME --mode auto --yes'
    operator_roles = []
    for role_contents in source_roles:
        role = "{}-{}-{}".format(prefix,role_contents['namespace'],role_contents['name'])
        arn = "arn:aws:iam::{}:role/{}".format(account_id,role[:64])
        operator_role = ocm_client.OperatorIAMRole(
            name = role_contents['name'],
            namespace = role_contents['namespace'],
            role_arn = arn,
        )
        operator_roles.append(operator_role)
    return operator_roles

def api_visibility(private):
    if private:
        return ocm_client.ClusterAPI(
            listening = 'internal'
        )
    return ocm_client.ClusterAPI()

class OcmModule(object):
    def ocm_authenticate():
        f = open(find_ocm_config(),)
        user = json.load(f)
        auth = (user['client_id'], user['access_token'])
        params = {
            "grant_type": "refresh_token",
            "refresh_token": user['refresh_token']
        }
        response = requests.post(user['token_url'], auth=auth, data=params)
        access_token = response.json()['access_token']

        configuration = ocm_client.Configuration(
            host = OCM_HOST
        )

        configuration.access_token = access_token
        return configuration

class OcmClusterModule(object):
    def get_cluster_id(api_instance, cluster_name):
        search = "name = '{}'".format(cluster_name)
        try:
            api_response = api_instance.api_clusters_mgmt_v1_clusters_get(search=search, size="1")
        except ApiException as e:
            return None, "Exception when calling DefaultApi->api_clusters_mgmt_v1_clusters_cluster_id_get: {}\n".format(e)
        if len(api_response.items) > 0:
            return api_response.items[0].id, None
        else:
            return None, None
            # module.fail_json("Exception when calling DefaultApi->api_clusters_mgmt_v1_clusters_cluster_id_get: %s\n" % e)

    def get_cluster_info(api_instance, cluster_id):
        try:
            cluster_info = api_instance.api_clusters_mgmt_v1_clusters_cluster_id_get(cluster_id)
        except ApiException as e:
            return None, "Exception when calling DefaultApi->api_clusters_mgmt_v1_clusters_cluster_id_get: {}\n".format(e)
        # if not len(cluster_info.to_dict()) == 1:
        #     return None, "Incorrect number of cluster results:\n {}".format(cluster_info.to_str())
        return cluster_info.to_dict(), None

    def create_cluster(api_instance, params):
        availibility_zones, err = getAvailibilityZoneForSubnets(params['subnet_ids'].split(','), params['region'])
        if err:
            return None, err

        additional_trust_bundle = None
        if params['additional_trust_bundle_file']:
            additional_trust_bundle = Path(params['additional_trust_bundle_file']).read_text()
        if params['oidc_config_id']:
            oidc_config, err = OcmOidcConfig.get(api_instance, params['oidc_config_id'])
            if err:
                return None, err
        else:
            oidc_config = None
        instance_iam_roles = ocm_client.InstanceIAMRoles(
            worker_role_arn = params['worker_iam_role'],
        )
        if not params['hosted_cp']:
            instance_iam_roles.master_role_arn = params['controlplane_iam_role']
<<<<<<< HEAD
        cluster = ocm_client.Cluster( #ocm-python https://github.com/rh-mobb/ocm-python ocm_client/models/Cluster.py
=======
        else:
            # correct the multi-az input for hosted control planes.  hosted control plane is 
            # always considered multi-az because the control plane itself is multi-az.  the 
            # machine pools are managed differently.
            params['multi_az'] = True
        cluster = ocm_client.Cluster(
>>>>>>> 2f26c394
            api = api_visibility((params['private_link'] or params['private'])),
            aws = ocm_client.AWS( #ocm-python https://github.com/rh-mobb/ocm-python ocm_client/models/aws.py line 68
                sts = ocm_client.STS( #ocm-python https://github.com/rh-mobb/ocm-python ocm_client/models/sts.py
                    enabled = params['sts'],
                    auto_mode = False, #params['hosted_cp'],
                    instance_iam_roles = instance_iam_roles,
                    oidc_config = oidc_config,
                    # operator_role_prefix = params['operator_roles_prefix'],
                    operator_iam_roles = populateOperatorRoles(params['operator_roles_prefix'],params['aws_account_id'],params['hosted_cp']),
                    role_arn = params['role_arn'],
                    support_role_arn = params['support_role_arn'],
                ),

                kms_key_arn=params['kms_key_arn'], #present in ocm-python aws.py. Added by vuberti@redhat.com
                
                account_id = params['aws_account_id'],
                # audit_log
                etcd_encryption = ocm_client.AwsEtcdEncryption(),
                private_link = params['private_link'],
                subnet_ids = params['subnet_ids'].split(','),
                # todo tags = params['tags']
            ),
            ccs = ocm_client.CCS(
                disable_scp_checks = params['disable_scp_checks'],
                enabled = True,
            ),
            # dns = ocm_client.DNS(),
            additional_trust_bundle = additional_trust_bundle,
            cloud_provider = ocm_client.CloudProvider(
                name = 'aws'
            ),
            # todo disable_user_workload_monitoring = params['disable_user_workload_monitoring']
            etcd_encryption = False,
            flavour = ocm_client.Flavour(
                id = 'osd-4'
            ),
            hypershift = ocm_client.Hypershift(
                enabled = params['hosted_cp']
            ),
            multi_az = params['multi_az'],
            name = params['name'],
            network = ocm_client.Network(
                host_prefix = params['host_prefix'],
                machine_cidr = params['machine_cidr'],
                pod_cidr = params['pod_cidr'],
                service_cidr = params['service_cidr'],
            ),
            # node_drain_grace_period = 15
            # node_pools
            # TODO verify and build dynamically
            nodes = ocm_client.ClusterNodes(
                compute = int(rosa_compute_nodes(params)),
                compute_machine_type = ocm_client.MachineType(
                    id = params['compute_machine_type'] or 'm5.xlarge'
                ),
                availability_zones = availibility_zones
            ),
            product = ocm_client.Product(
                id = 'rosa'
            ),
            properties = dict(
                rosa_creator_arn = rosa_creator_arn(),
                rosa_provisioner = 'ocm-ansible-module'
            ),
            proxy = ocm_client.Proxy(
                http_proxy = params['http_proxy'],
                https_proxy = params['https_proxy'],
                no_proxy = params['no_proxy'],
            ),
            region = ocm_client.CloudRegion(
                id = params['region'],
            ),
            # todo calculate
            version = ocm_client.Version(
                id = "openshift-v{}".format(params['version']),
                channel_group = "stable",
            ),

            
        )

        try:
            cluster_create = api_instance.api_clusters_mgmt_v1_clusters_post(cluster=cluster)
        except ApiException as e:
            return cluster.to_dict(), "Exception when calling DefaultApi->api_clusters_mgmt_v1_clusters_post: {}\n".format(e)
        return cluster_create.to_dict(), None
        # return cluster.to_dict(), None

class OcmIdpModule(object):
    def get_cluster_idps(api_instance, cluster_id):
        try:
            api_request = api_instance.api_clusters_mgmt_v1_clusters_cluster_id_identity_providers_get(cluster_id,page=1,size=-1)
        except ApiException as e:
            return None, "Exception when calling DefaultApi->api_clusters_mgmt_v1_clusters_cluster_id_identity_providers_get: %s\n" % e
            # module.fail_json("Exception when calling DefaultApi->api_clusters_mgmt_v1_clusters_cluster_id_identity_providers_get: %s\n" % e)
        return api_request.items, None

    def get_existing_htpasswd_idps(existing_idps):
        for idp in existing_idps:
            if idp.type == 'HTPasswdIdentityProvider':
                return idp

    def htpasswd_idp_builder(username, password, name):
        idp = ocm_client.IdentityProvider(
            kind = 'IdentityProvider',
            mapping_method = 'claim',
            name = name,
            type = 'HTPasswdIdentityProvider',
            htpasswd = ocm_client.HTPasswdIdentityProvider(
                username = username,
                password = password,
            )
        )
        return idp

    def create_htpasswd_idp(api_instance, cluster_id, identity_provider):
        try:
            api_response = api_instance.api_clusters_mgmt_v1_clusters_cluster_id_identity_providers_post(cluster_id, identity_provider=identity_provider)
        except ApiException as e:
            return None, "Exception when calling DefaultApi->api_clusters_mgmt_v1_clusters_cluster_id_identity_providers_post: {}}\n".format(e)
        return api_response, None

    def create_cluster_role(api_instance, cluster_id, role, username):
        group_id = role
        user = ocm_client.User(
            kind = 'User',
            id = username
        )
        try:
            create_role = api_instance.api_clusters_mgmt_v1_clusters_cluster_id_groups_group_id_users_post(cluster_id, group_id, user=user)
        except ApiException as e:
            if e.body.id not in ["400"]:
                return None, "Exception when calling DefaultApi->api_clusters_mgmt_v1_clusters_cluster_id_groups_group_id_users_post: {}\n".format(e)
        return create_role, None

class OcmOidcConfig:
    def get(api_instance, oidc_config_id):
        try:
            api_response = api_instance.api_clusters_mgmt_v1_oidc_configs_oidc_config_id_get(oidc_config_id)
        except ApiException as e:
            err = "Exception when calling DefaultApi->api_clusters_mgmt_v1_oidc_configs_oidc_config_id_get: {}".format(e)
            return None, err
        return api_response, None<|MERGE_RESOLUTION|>--- conflicted
+++ resolved
@@ -253,16 +253,13 @@
         )
         if not params['hosted_cp']:
             instance_iam_roles.master_role_arn = params['controlplane_iam_role']
-<<<<<<< HEAD
-        cluster = ocm_client.Cluster( #ocm-python https://github.com/rh-mobb/ocm-python ocm_client/models/Cluster.py
-=======
         else:
             # correct the multi-az input for hosted control planes.  hosted control plane is 
             # always considered multi-az because the control plane itself is multi-az.  the 
             # machine pools are managed differently.
             params['multi_az'] = True
         cluster = ocm_client.Cluster(
->>>>>>> 2f26c394
+
             api = api_visibility((params['private_link'] or params['private'])),
             aws = ocm_client.AWS( #ocm-python https://github.com/rh-mobb/ocm-python ocm_client/models/aws.py line 68
                 sts = ocm_client.STS( #ocm-python https://github.com/rh-mobb/ocm-python ocm_client/models/sts.py
